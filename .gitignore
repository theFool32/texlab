<<<<<<< HEAD

# Created by https://www.gitignore.io/api/java,kotlin,gradle
# Edit at https://www.gitignore.io/?templates=java,kotlin,gradle

### Java ###
# Compiled class file
*.class

# Log file
# *.log

# BlueJ files
*.ctxt

# Mobile Tools for Java (J2ME)
.mtj.tmp/

# Package Files #
*.jar
*.war
*.nar
*.ear
*.zip
*.tar.gz
*.rar

# virtual machine crash logs, see http://www.java.com/en/download/help/error_hotspot.xml
hs_err_pid*

### Kotlin ###
# Compiled class file

# Log file

# BlueJ files

# Mobile Tools for Java (J2ME)

# Package Files #

# virtual machine crash logs, see http://www.java.com/en/download/help/error_hotspot.xml

### Gradle ###
.gradle
/build/

# Ignore Gradle GUI config
gradle-app.setting

# Avoid ignoring Gradle wrapper jar file (.jar files are usually ignored)
!gradle-wrapper.jar

# Cache of project
.gradletasknamecache

# # Work around https://youtrack.jetbrains.com/issue/IDEA-116898
# gradle/wrapper/gradle-wrapper.properties

### Gradle Patch ###
# **/build/

# IntelliJ
.idea
/out/
texlab.iml

# End of https://www.gitignore.io/api/java,kotlin,gradle
!src/main/resources/texlab/completion/latex/data/symbols/symbols.zip

# Kotlin Test
.kotlintest
=======
target/
**/*.rs.bk
/.idea
tarpaulin-report.html
>>>>>>> 0adcb51e
<|MERGE_RESOLUTION|>--- conflicted
+++ resolved
@@ -1,78 +1,4 @@
-<<<<<<< HEAD
-
-# Created by https://www.gitignore.io/api/java,kotlin,gradle
-# Edit at https://www.gitignore.io/?templates=java,kotlin,gradle
-
-### Java ###
-# Compiled class file
-*.class
-
-# Log file
-# *.log
-
-# BlueJ files
-*.ctxt
-
-# Mobile Tools for Java (J2ME)
-.mtj.tmp/
-
-# Package Files #
-*.jar
-*.war
-*.nar
-*.ear
-*.zip
-*.tar.gz
-*.rar
-
-# virtual machine crash logs, see http://www.java.com/en/download/help/error_hotspot.xml
-hs_err_pid*
-
-### Kotlin ###
-# Compiled class file
-
-# Log file
-
-# BlueJ files
-
-# Mobile Tools for Java (J2ME)
-
-# Package Files #
-
-# virtual machine crash logs, see http://www.java.com/en/download/help/error_hotspot.xml
-
-### Gradle ###
-.gradle
-/build/
-
-# Ignore Gradle GUI config
-gradle-app.setting
-
-# Avoid ignoring Gradle wrapper jar file (.jar files are usually ignored)
-!gradle-wrapper.jar
-
-# Cache of project
-.gradletasknamecache
-
-# # Work around https://youtrack.jetbrains.com/issue/IDEA-116898
-# gradle/wrapper/gradle-wrapper.properties
-
-### Gradle Patch ###
-# **/build/
-
-# IntelliJ
-.idea
-/out/
-texlab.iml
-
-# End of https://www.gitignore.io/api/java,kotlin,gradle
-!src/main/resources/texlab/completion/latex/data/symbols/symbols.zip
-
-# Kotlin Test
-.kotlintest
-=======
 target/
 **/*.rs.bk
 /.idea
-tarpaulin-report.html
->>>>>>> 0adcb51e
+tarpaulin-report.html